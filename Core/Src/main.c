--- conflicted
+++ resolved
@@ -1,753 +1,691 @@
-/* USER CODE BEGIN Header */
-/**
-  ******************************************************************************
-  * @file           : main.c
-  * @brief          : STM32L476 Nucleo-64 Workbench Tests @ WUT Mchtr
-  ******************************************************************************
-  * @attention
-  *
-  * Copyright (c) 2020 STMicroelectronics.<br>
-  * Copyright (c) 2021 Mateusz Szumilas @ WUT Faculty of Mechatronics.<br>
-  * All rights reserved.
-  *
-  * This software component is licensed under BSD 3-Clause license,
-  * the "License"; You may not use this file except in compliance with the
-  * License. You may obtain a copy of the License at:
-  *                        opensource.org/licenses/BSD-3-Clause
-  *
-  ******************************************************************************
-  */
-/* USER CODE END Header */
-/* Includes ------------------------------------------------------------------*/
-#include "main.h"
-
-/* Private includes ----------------------------------------------------------*/
-/* USER CODE BEGIN Includes */
-#include "string.h"
-#include "stdio.h"
-#include "stm32_adafruit_lcd.h"
-#include "flick.h"
-#include "lsm6ds33_reg.h"
-#include "math.h"
-/* USER CODE END Includes */
-
-/* Private typedef -----------------------------------------------------------*/
-/* USER CODE BEGIN PTD */
-
-/* USER CODE END PTD */
-
-/* Private define ------------------------------------------------------------*/
-/* USER CODE BEGIN PD */
-/* USER CODE END PD */
-
-/* Private macro -------------------------------------------------------------*/
-/* USER CODE BEGIN PM */
-
-/* USER CODE END PM */
-
-/* Private variables ---------------------------------------------------------*/
-I2C_HandleTypeDef hi2c1;
-I2C_HandleTypeDef hi2c2;
-
-SPI_HandleTypeDef hspi2;
-
-TIM_HandleTypeDef htim2;
-TIM_HandleTypeDef htim4;
-
-UART_HandleTypeDef huart2;
-
-/* USER CODE BEGIN PV */
-
-I2C_HandleTypeDef *hi2cflick = &hi2c1;
-
-SPI_HandleTypeDef *hnucleo_Spi = &hspi2;
-
-int pulse_cnt;
-
-/* USER CODE END PV */
-
-/* Private function prototypes -----------------------------------------------*/
-void SystemClock_Config(void);
-static void MX_GPIO_Init(void);
-static void MX_USART2_UART_Init(void);
-static void MX_TIM4_Init(void);
-static void MX_TIM2_Init(void);
-static void MX_SPI2_Init(void);
-static void MX_I2C1_Init(void);
-static void MX_I2C2_Init(void);
-/* USER CODE BEGIN PFP */
-
-/* USER CODE END PFP */
-
-/* Private user code ---------------------------------------------------------*/
-/* USER CODE BEGIN 0 */
-
-
-void Pulse_Counter(void)
-{
-	if (pulse_cnt > 0) pulse_cnt--;
-	else
-	{
-		HAL_TIM_PWM_Stop_IT(&htim2, TIM_CHANNEL_2);
-		__HAL_TIM_SET_COUNTER(&htim2, 2000);
-	}
-}
-
-/* USER CODE END 0 */
-
-/**
-  * @brief  The application entry point.
-  * @retval int
-  */
-int main(void)
-{
-  /* USER CODE BEGIN 1 */
-
-  /* USER CODE END 1 */
-
-  /* MCU Configuration--------------------------------------------------------*/
-
-  /* Reset of all peripherals, Initializes the Flash interface and the Systick. */
-  HAL_Init();
-
-  /* USER CODE BEGIN Init */
-
-  /* USER CODE END Init */
-
-  /* Configure the system clock */
-  SystemClock_Config();
-
-  /* USER CODE BEGIN SysInit */
-
-  /* USER CODE END SysInit */
-
-  /* Initialize all configured peripherals */
-  MX_GPIO_Init();
-  MX_USART2_UART_Init();
-  MX_TIM4_Init();
-  MX_TIM2_Init();
-  MX_SPI2_Init();
-  MX_I2C1_Init();
-  MX_I2C2_Init();
-  /* USER CODE BEGIN 2 */
-
-  /* Stepstick */
-  HAL_TIM_Base_Start(&htim4);
-
-  HAL_GPIO_WritePin(MOT_RESET_GPIO_Port, MOT_RESET_Pin, GPIO_PIN_RESET);
-  HAL_GPIO_WritePin(MOT_MODE1_GPIO_Port, MOT_MODE1_Pin, GPIO_PIN_RESET);
-  HAL_GPIO_WritePin(MOT_MODE2_GPIO_Port, MOT_MODE2_Pin, GPIO_PIN_SET);
-  HAL_GPIO_WritePin(MOT_RESET_GPIO_Port, MOT_RESET_Pin, GPIO_PIN_SET);
-
-  /* LCD */
-  BSP_LCD_Init();
-  BSP_LCD_DisplayOn();
-
-  BSP_LCD_DisplayStringAtLine(2, (uint8_t *) "testTestTest");
-
-  BSP_LCD_Clear(LCD_COLOR_YELLOW);
-
-  BSP_LCD_DisplayStringAtLine(3, (uint8_t *) "test");
-
-  /* Sensors */
-  HAL_I2C_Init(&hi2c1);
-  HAL_I2C_Init(&hi2c2);
-
-  /* Flick */
-  flick_reset();
-  flick_gesture_set();
-
-  /* IMU */
-  uint8_t i2c2_buf[10];
-  HAL_I2C_Mem_Read(&hi2c2, ACC_GYRO_ADDR, WHO_AM_I, I2C_MEMADD_SIZE_8BIT, i2c2_buf, 1, 1);
-  HAL_I2C_Mem_Read(&hi2c2, 0x1e<<1, 0x0f, I2C_MEMADD_SIZE_8BIT, i2c2_buf+1, 1, 1);
-
-  char str[40];
-  sprintf(str, "Who? A/G:%02x M:%02x", i2c2_buf[0], i2c2_buf[1]);
-  BSP_LCD_DisplayStringAtLine(10, (uint8_t *) str);
-
-  /* cfg gyro */
-  i2c2_buf[0] = 0x38;		// enable X,Y,Z axes
-  HAL_I2C_Mem_Write(&hi2c2, ACC_GYRO_ADDR, CTRL10_C, I2C_MEMADD_SIZE_8BIT, i2c2_buf, 1, 1);
-  i2c2_buf[0] = 0x14;		// 13 Hz ODR, 500 dps
-  HAL_I2C_Mem_Write(&hi2c2, ACC_GYRO_ADDR, CTRL2_G, I2C_MEMADD_SIZE_8BIT, i2c2_buf, 1, 1);
-
-  // cfg acc
-  i2c2_buf[0] = 0x38;		// enable X,Y,Z axes
-  HAL_I2C_Mem_Write(&hi2c2, ACC_GYRO_ADDR, CTRL9_XL, I2C_MEMADD_SIZE_8BIT, i2c2_buf, 1, 1);
-  i2c2_buf[0] = 0x10;		// 13 Hz ODR, +/- 2 g
-  HAL_I2C_Mem_Write(&hi2c2, ACC_GYRO_ADDR, CTRL1_XL, I2C_MEMADD_SIZE_8BIT, i2c2_buf, 1, 1);
-
-  /* USER CODE END 2 */
-
-  /* Infinite loop */
-  /* USER CODE BEGIN WHILE */
-  while (1)
-  {
-    /* USER CODE END WHILE */
-
-    /* USER CODE BEGIN 3 */
-
-	  uint32_t gesture, touch;
-	  airwheel_data_t airwheel;
-	  gest_touch_xyz_data_t gest_touch_xyz;
-	  char str[20];
-
-	  flick_poll_data(&gest_touch_xyz, &airwheel);
-
-<<<<<<< HEAD
-	  sprintf(str, "d:%d             ", flick_airwheel_direction(airwheel));
-=======
-	  if(airwheel.new_data == FLICK_NEW_DATA)
-	  {
-	  	  BSP_LCD_Clear(LCD_COLOR_YELLOW);
-		  BSP_LCD_DrawCircle(50, 110, 22);
-		  BSP_LCD_FillCircle(50, 110, 12);
-
-		  sprintf(str, "pos: %02d cnt: %02d", airwheel.position, airwheel.count);
-		  BSP_LCD_DisplayStringAtLine(4, (uint8_t *) str);
-
-		  uint8_t circy = 110 - 12 * sin(2*3.1416*airwheel.position/32);
-		  uint8_t circx = 50 - 12 * cos(2*3.1416*airwheel.position/32);
-
-		  BSP_LCD_FillCircle(circx, circy, 3);
-
-		  airwheel.new_data = FLICK_NO_DATA;
-	  }
-	  Xpom=gest_touch_xyz.X;
-	  Ypom=gest_touch_xyz.Y;
-	  Zpom=gest_touch_xyz.Z;
-	  gesture=gest_touch_xyz.gesture;
-	  touch=gest_touch_xyz.touch;
-	  if((gesture & 0xFF)==2)//west to east
-		  BSP_LCD_Clear(LCD_COLOR_GREEN);
-	  if((gesture & 0xFF)==3)//east to west
-		  BSP_LCD_Clear(LCD_COLOR_BLUE);
-	  if((gesture & 0xFF)==4)//south to north
-			  BSP_LCD_Clear(LCD_COLOR_RED);
-	  if((gesture & 0xFF)==5)//north to south
-			  BSP_LCD_Clear(LCD_COLOR_YELLOW);
-	  if(pozycja(&gest_touch_xyz)==1)
-		  BSP_LCD_Clear(LCD_COLOR_WHITE);
-	  if(pozycja(&gest_touch_xyz)==2)
-		  BSP_LCD_Clear(LCD_COLOR_MAGENTA);
-	  if(pozycja(&gest_touch_xyz)==3)
-		  BSP_LCD_Clear(LCD_COLOR_CYAN);
-	  if(pozycja(&gest_touch_xyz)==4)
-	 		  BSP_LCD_Clear(LCD_COLOR_GREY);
-
-	  sprintf(str, "g:%lx             ", gesture);
->>>>>>> ae05d6cc
-	  BSP_LCD_DisplayStringAtLine(1, (uint8_t *) str);
-	  sprintf(str, "g:%d             ", flick_gesture_value(gesture));
-	  BSP_LCD_DisplayStringAtLine(2, (uint8_t *) str);
-	  sprintf(str, "q:%d             ", flick_touch_position(airwheel));
-	  BSP_LCD_DisplayStringAtLine(3, (uint8_t *) str);
-<<<<<<< HEAD
-
-=======
-	  sprintf(str, "X:%d             ", Xpom);
-	  BSP_LCD_DisplayStringAtLine(4, (uint16_t *) str);
-	  sprintf(str, "Y:%d             ", Ypom);
-	  BSP_LCD_DisplayStringAtLine(5, (uint16_t *) str);
-	  sprintf(str, "Z:%d             ", Zpom);
-	  BSP_LCD_DisplayStringAtLine(6, (uint16_t *) str);
-
-
-	  if ((uint8_t) gesture == 2)
-		  HAL_GPIO_TogglePin(MOT_DIR1_GPIO_Port, MOT_DIR1_Pin);
->>>>>>> ae05d6cc
-
-
-
-
-
-
-
-	  /* IMU */
-	  HAL_I2C_Mem_Read(&hi2c2, ACC_GYRO_ADDR, STATUS_REG, I2C_MEMADD_SIZE_8BIT, i2c2_buf, 1, 1);
-	  uint8_t tmp_stat = i2c2_buf[0];
-	  if (tmp_stat & SR_XLDA)
-	  {
-		  HAL_I2C_Mem_Read(&hi2c2, ACC_GYRO_ADDR, OUTX_L_XL, I2C_MEMADD_SIZE_8BIT, i2c2_buf, 6, 1);
-		  sprintf(str, "acc %+4hi%+4hi%+4hi",
-				  (int8_t)*(i2c2_buf+1), (int8_t)*(i2c2_buf+3), (int8_t)*(i2c2_buf+5));
-		  BSP_LCD_DisplayStringAtLine(12, (uint8_t *) str);
-	  }
-	  if (tmp_stat & SR_GDA)
-	  {
-		  HAL_I2C_Mem_Read(&hi2c2, ACC_GYRO_ADDR, OUTX_L_G, I2C_MEMADD_SIZE_8BIT, i2c2_buf, 6, 1);
-		  sprintf(str, "gyro %+4hi%+4hi%+4hi",
-				  (int8_t)*(i2c2_buf+1), (int8_t)*(i2c2_buf+3), (int8_t)*(i2c2_buf+5));
-		  BSP_LCD_DisplayStringAtLine(11, (uint8_t *) str);
-	  }
-
-	  HAL_Delay(100);
-
-	  if (HAL_GPIO_ReadPin(B1_GPIO_Port, B1_Pin) == GPIO_PIN_RESET)
-	  {
-		  float cnt = (float)__HAL_TIM_GetCounter(&htim4) / 10;
-
-		  uint8_t str[20];
-		  sprintf((char*)str, "mot %.1f\r", cnt);
-		  BSP_LCD_DisplayStringAtLine(5, (uint8_t *) str);
-
-		  pulse_cnt = 500;
-		  HAL_TIM_PWM_Start_IT(&htim2, TIM_CHANNEL_2);
-	  }
-  }
-  /* USER CODE END 3 */
-}
-
-/**
-  * @brief System Clock Configuration
-  * @retval None
-  */
-void SystemClock_Config(void)
-{
-  RCC_OscInitTypeDef RCC_OscInitStruct = {0};
-  RCC_ClkInitTypeDef RCC_ClkInitStruct = {0};
-  RCC_PeriphCLKInitTypeDef PeriphClkInit = {0};
-
-  /** Initializes the RCC Oscillators according to the specified parameters
-  * in the RCC_OscInitTypeDef structure.
-  */
-  RCC_OscInitStruct.OscillatorType = RCC_OSCILLATORTYPE_HSI;
-  RCC_OscInitStruct.HSIState = RCC_HSI_ON;
-  RCC_OscInitStruct.HSICalibrationValue = RCC_HSICALIBRATION_DEFAULT;
-  RCC_OscInitStruct.PLL.PLLState = RCC_PLL_ON;
-  RCC_OscInitStruct.PLL.PLLSource = RCC_PLLSOURCE_HSI;
-  RCC_OscInitStruct.PLL.PLLM = 1;
-  RCC_OscInitStruct.PLL.PLLN = 10;
-  RCC_OscInitStruct.PLL.PLLP = RCC_PLLP_DIV7;
-  RCC_OscInitStruct.PLL.PLLQ = RCC_PLLQ_DIV2;
-  RCC_OscInitStruct.PLL.PLLR = RCC_PLLR_DIV2;
-  if (HAL_RCC_OscConfig(&RCC_OscInitStruct) != HAL_OK)
-  {
-    Error_Handler();
-  }
-  /** Initializes the CPU, AHB and APB buses clocks
-  */
-  RCC_ClkInitStruct.ClockType = RCC_CLOCKTYPE_HCLK|RCC_CLOCKTYPE_SYSCLK
-                              |RCC_CLOCKTYPE_PCLK1|RCC_CLOCKTYPE_PCLK2;
-  RCC_ClkInitStruct.SYSCLKSource = RCC_SYSCLKSOURCE_PLLCLK;
-  RCC_ClkInitStruct.AHBCLKDivider = RCC_SYSCLK_DIV1;
-  RCC_ClkInitStruct.APB1CLKDivider = RCC_HCLK_DIV1;
-  RCC_ClkInitStruct.APB2CLKDivider = RCC_HCLK_DIV1;
-
-  if (HAL_RCC_ClockConfig(&RCC_ClkInitStruct, FLASH_LATENCY_4) != HAL_OK)
-  {
-    Error_Handler();
-  }
-  PeriphClkInit.PeriphClockSelection = RCC_PERIPHCLK_USART2|RCC_PERIPHCLK_I2C1
-                              |RCC_PERIPHCLK_I2C2;
-  PeriphClkInit.Usart2ClockSelection = RCC_USART2CLKSOURCE_PCLK1;
-  PeriphClkInit.I2c1ClockSelection = RCC_I2C1CLKSOURCE_PCLK1;
-  PeriphClkInit.I2c2ClockSelection = RCC_I2C2CLKSOURCE_PCLK1;
-  if (HAL_RCCEx_PeriphCLKConfig(&PeriphClkInit) != HAL_OK)
-  {
-    Error_Handler();
-  }
-  /** Configure the main internal regulator output voltage
-  */
-  if (HAL_PWREx_ControlVoltageScaling(PWR_REGULATOR_VOLTAGE_SCALE1) != HAL_OK)
-  {
-    Error_Handler();
-  }
-}
-
-/**
-  * @brief I2C1 Initialization Function
-  * @param None
-  * @retval None
-  */
-static void MX_I2C1_Init(void)
-{
-
-  /* USER CODE BEGIN I2C1_Init 0 */
-
-  /* USER CODE END I2C1_Init 0 */
-
-  /* USER CODE BEGIN I2C1_Init 1 */
-
-  /* USER CODE END I2C1_Init 1 */
-  hi2c1.Instance = I2C1;
-  hi2c1.Init.Timing = 0x00702991;
-  hi2c1.Init.OwnAddress1 = 132;
-  hi2c1.Init.AddressingMode = I2C_ADDRESSINGMODE_7BIT;
-  hi2c1.Init.DualAddressMode = I2C_DUALADDRESS_DISABLE;
-  hi2c1.Init.OwnAddress2 = 0;
-  hi2c1.Init.OwnAddress2Masks = I2C_OA2_NOMASK;
-  hi2c1.Init.GeneralCallMode = I2C_GENERALCALL_DISABLE;
-  hi2c1.Init.NoStretchMode = I2C_NOSTRETCH_DISABLE;
-  if (HAL_I2C_Init(&hi2c1) != HAL_OK)
-  {
-    Error_Handler();
-  }
-  /** Configure Analogue filter
-  */
-  if (HAL_I2CEx_ConfigAnalogFilter(&hi2c1, I2C_ANALOGFILTER_ENABLE) != HAL_OK)
-  {
-    Error_Handler();
-  }
-  /** Configure Digital filter
-  */
-  if (HAL_I2CEx_ConfigDigitalFilter(&hi2c1, 0) != HAL_OK)
-  {
-    Error_Handler();
-  }
-  /* USER CODE BEGIN I2C1_Init 2 */
-
-  /* USER CODE END I2C1_Init 2 */
-
-}
-
-/**
-  * @brief I2C2 Initialization Function
-  * @param None
-  * @retval None
-  */
-static void MX_I2C2_Init(void)
-{
-
-  /* USER CODE BEGIN I2C2_Init 0 */
-
-  /* USER CODE END I2C2_Init 0 */
-
-  /* USER CODE BEGIN I2C2_Init 1 */
-
-  /* USER CODE END I2C2_Init 1 */
-  hi2c2.Instance = I2C2;
-  hi2c2.Init.Timing = 0x00702991;
-  hi2c2.Init.OwnAddress1 = 0;
-  hi2c2.Init.AddressingMode = I2C_ADDRESSINGMODE_7BIT;
-  hi2c2.Init.DualAddressMode = I2C_DUALADDRESS_DISABLE;
-  hi2c2.Init.OwnAddress2 = 0;
-  hi2c2.Init.OwnAddress2Masks = I2C_OA2_NOMASK;
-  hi2c2.Init.GeneralCallMode = I2C_GENERALCALL_DISABLE;
-  hi2c2.Init.NoStretchMode = I2C_NOSTRETCH_DISABLE;
-  if (HAL_I2C_Init(&hi2c2) != HAL_OK)
-  {
-    Error_Handler();
-  }
-  /** Configure Analogue filter
-  */
-  if (HAL_I2CEx_ConfigAnalogFilter(&hi2c2, I2C_ANALOGFILTER_ENABLE) != HAL_OK)
-  {
-    Error_Handler();
-  }
-  /** Configure Digital filter
-  */
-  if (HAL_I2CEx_ConfigDigitalFilter(&hi2c2, 0) != HAL_OK)
-  {
-    Error_Handler();
-  }
-  /* USER CODE BEGIN I2C2_Init 2 */
-
-  /* USER CODE END I2C2_Init 2 */
-
-}
-
-/**
-  * @brief SPI2 Initialization Function
-  * @param None
-  * @retval None
-  */
-static void MX_SPI2_Init(void)
-{
-
-  /* USER CODE BEGIN SPI2_Init 0 */
-
-  /* USER CODE END SPI2_Init 0 */
-
-  /* USER CODE BEGIN SPI2_Init 1 */
-
-  /* USER CODE END SPI2_Init 1 */
-  /* SPI2 parameter configuration*/
-  hspi2.Instance = SPI2;
-  hspi2.Init.Mode = SPI_MODE_MASTER;
-  hspi2.Init.Direction = SPI_DIRECTION_2LINES;
-  hspi2.Init.DataSize = SPI_DATASIZE_8BIT;
-  hspi2.Init.CLKPolarity = SPI_POLARITY_LOW;
-  hspi2.Init.CLKPhase = SPI_PHASE_1EDGE;
-  hspi2.Init.NSS = SPI_NSS_SOFT;
-  hspi2.Init.BaudRatePrescaler = SPI_BAUDRATEPRESCALER_8;
-  hspi2.Init.FirstBit = SPI_FIRSTBIT_MSB;
-  hspi2.Init.TIMode = SPI_TIMODE_DISABLE;
-  hspi2.Init.CRCCalculation = SPI_CRCCALCULATION_DISABLE;
-  hspi2.Init.CRCPolynomial = 7;
-  hspi2.Init.CRCLength = SPI_CRC_LENGTH_DATASIZE;
-  hspi2.Init.NSSPMode = SPI_NSS_PULSE_DISABLE;
-  if (HAL_SPI_Init(&hspi2) != HAL_OK)
-  {
-    Error_Handler();
-  }
-  /* USER CODE BEGIN SPI2_Init 2 */
-
-  /* USER CODE END SPI2_Init 2 */
-
-}
-
-/**
-  * @brief TIM2 Initialization Function
-  * @param None
-  * @retval None
-  */
-static void MX_TIM2_Init(void)
-{
-
-  /* USER CODE BEGIN TIM2_Init 0 */
-
-  /* USER CODE END TIM2_Init 0 */
-
-  TIM_ClockConfigTypeDef sClockSourceConfig = {0};
-  TIM_MasterConfigTypeDef sMasterConfig = {0};
-  TIM_OC_InitTypeDef sConfigOC = {0};
-
-  /* USER CODE BEGIN TIM2_Init 1 */
-
-  /* USER CODE END TIM2_Init 1 */
-  htim2.Instance = TIM2;
-  htim2.Init.Prescaler = 80;
-  htim2.Init.CounterMode = TIM_COUNTERMODE_DOWN;
-  htim2.Init.Period = 2000;
-  htim2.Init.ClockDivision = TIM_CLOCKDIVISION_DIV1;
-  htim2.Init.AutoReloadPreload = TIM_AUTORELOAD_PRELOAD_ENABLE;
-  if (HAL_TIM_Base_Init(&htim2) != HAL_OK)
-  {
-    Error_Handler();
-  }
-  sClockSourceConfig.ClockSource = TIM_CLOCKSOURCE_INTERNAL;
-  if (HAL_TIM_ConfigClockSource(&htim2, &sClockSourceConfig) != HAL_OK)
-  {
-    Error_Handler();
-  }
-  if (HAL_TIM_PWM_Init(&htim2) != HAL_OK)
-  {
-    Error_Handler();
-  }
-  sMasterConfig.MasterOutputTrigger = TIM_TRGO_UPDATE;
-  sMasterConfig.MasterSlaveMode = TIM_MASTERSLAVEMODE_DISABLE;
-  if (HAL_TIMEx_MasterConfigSynchronization(&htim2, &sMasterConfig) != HAL_OK)
-  {
-    Error_Handler();
-  }
-  sConfigOC.OCMode = TIM_OCMODE_PWM1;
-  sConfigOC.Pulse = 1000;
-  sConfigOC.OCPolarity = TIM_OCPOLARITY_HIGH;
-  sConfigOC.OCFastMode = TIM_OCFAST_DISABLE;
-  if (HAL_TIM_PWM_ConfigChannel(&htim2, &sConfigOC, TIM_CHANNEL_2) != HAL_OK)
-  {
-    Error_Handler();
-  }
-  /* USER CODE BEGIN TIM2_Init 2 */
-
-  /* USER CODE END TIM2_Init 2 */
-  HAL_TIM_MspPostInit(&htim2);
-
-}
-
-/**
-  * @brief TIM4 Initialization Function
-  * @param None
-  * @retval None
-  */
-static void MX_TIM4_Init(void)
-{
-
-  /* USER CODE BEGIN TIM4_Init 0 */
-
-  /* USER CODE END TIM4_Init 0 */
-
-  TIM_ClockConfigTypeDef sClockSourceConfig = {0};
-  TIM_SlaveConfigTypeDef sSlaveConfig = {0};
-  TIM_MasterConfigTypeDef sMasterConfig = {0};
-
-  /* USER CODE BEGIN TIM4_Init 1 */
-
-  /* USER CODE END TIM4_Init 1 */
-  htim4.Instance = TIM4;
-  htim4.Init.Prescaler = 8000;
-  htim4.Init.CounterMode = TIM_COUNTERMODE_UP;
-  htim4.Init.Period = 65535;
-  htim4.Init.ClockDivision = TIM_CLOCKDIVISION_DIV1;
-  htim4.Init.AutoReloadPreload = TIM_AUTORELOAD_PRELOAD_DISABLE;
-  if (HAL_TIM_Base_Init(&htim4) != HAL_OK)
-  {
-    Error_Handler();
-  }
-  sClockSourceConfig.ClockSource = TIM_CLOCKSOURCE_INTERNAL;
-  if (HAL_TIM_ConfigClockSource(&htim4, &sClockSourceConfig) != HAL_OK)
-  {
-    Error_Handler();
-  }
-  sSlaveConfig.SlaveMode = TIM_SLAVEMODE_GATED;
-  sSlaveConfig.InputTrigger = TIM_TS_TI2FP2;
-  sSlaveConfig.TriggerPolarity = TIM_TRIGGERPOLARITY_FALLING;
-  sSlaveConfig.TriggerFilter = 15;
-  if (HAL_TIM_SlaveConfigSynchro(&htim4, &sSlaveConfig) != HAL_OK)
-  {
-    Error_Handler();
-  }
-  sMasterConfig.MasterOutputTrigger = TIM_TRGO_ENABLE;
-  sMasterConfig.MasterSlaveMode = TIM_MASTERSLAVEMODE_DISABLE;
-  if (HAL_TIMEx_MasterConfigSynchronization(&htim4, &sMasterConfig) != HAL_OK)
-  {
-    Error_Handler();
-  }
-  /* USER CODE BEGIN TIM4_Init 2 */
-
-  /* USER CODE END TIM4_Init 2 */
-
-}
-
-/**
-  * @brief USART2 Initialization Function
-  * @param None
-  * @retval None
-  */
-static void MX_USART2_UART_Init(void)
-{
-
-  /* USER CODE BEGIN USART2_Init 0 */
-
-  /* USER CODE END USART2_Init 0 */
-
-  /* USER CODE BEGIN USART2_Init 1 */
-
-  /* USER CODE END USART2_Init 1 */
-  huart2.Instance = USART2;
-  huart2.Init.BaudRate = 115200;
-  huart2.Init.WordLength = UART_WORDLENGTH_8B;
-  huart2.Init.StopBits = UART_STOPBITS_1;
-  huart2.Init.Parity = UART_PARITY_NONE;
-  huart2.Init.Mode = UART_MODE_TX_RX;
-  huart2.Init.HwFlowCtl = UART_HWCONTROL_NONE;
-  huart2.Init.OverSampling = UART_OVERSAMPLING_16;
-  huart2.Init.OneBitSampling = UART_ONE_BIT_SAMPLE_DISABLE;
-  huart2.AdvancedInit.AdvFeatureInit = UART_ADVFEATURE_NO_INIT;
-  if (HAL_UART_Init(&huart2) != HAL_OK)
-  {
-    Error_Handler();
-  }
-  /* USER CODE BEGIN USART2_Init 2 */
-
-  /* USER CODE END USART2_Init 2 */
-
-}
-
-/**
-  * @brief GPIO Initialization Function
-  * @param None
-  * @retval None
-  */
-static void MX_GPIO_Init(void)
-{
-  GPIO_InitTypeDef GPIO_InitStruct = {0};
-
-  /* GPIO Ports Clock Enable */
-  __HAL_RCC_GPIOC_CLK_ENABLE();
-  __HAL_RCC_GPIOH_CLK_ENABLE();
-  __HAL_RCC_GPIOA_CLK_ENABLE();
-  __HAL_RCC_GPIOB_CLK_ENABLE();
-
-  /*Configure GPIO pin Output Level */
-  HAL_GPIO_WritePin(GPIOC, LCD_DC_Pin|LCD_RST_Pin|LCD_CS_Pin|FLICK_TS_Pin
-                          |FLICK_RESET_Pin|MOT_REF_Pin, GPIO_PIN_RESET);
-
-  /*Configure GPIO pin Output Level */
-  HAL_GPIO_WritePin(GPIOA, LD2_Pin|MOT_DIR1_Pin|MOT_RESET_Pin, GPIO_PIN_RESET);
-
-  /*Configure GPIO pin Output Level */
-  HAL_GPIO_WritePin(GPIOB, MOT_MODE1_Pin|MOT_MODE2_Pin, GPIO_PIN_RESET);
-
-  /*Configure GPIO pin : B1_Pin */
-  GPIO_InitStruct.Pin = B1_Pin;
-  GPIO_InitStruct.Mode = GPIO_MODE_IT_RISING;
-  GPIO_InitStruct.Pull = GPIO_NOPULL;
-  HAL_GPIO_Init(B1_GPIO_Port, &GPIO_InitStruct);
-
-  /*Configure GPIO pins : LCD_DC_Pin LCD_CS_Pin */
-  GPIO_InitStruct.Pin = LCD_DC_Pin|LCD_CS_Pin;
-  GPIO_InitStruct.Mode = GPIO_MODE_OUTPUT_PP;
-  GPIO_InitStruct.Pull = GPIO_NOPULL;
-  GPIO_InitStruct.Speed = GPIO_SPEED_FREQ_VERY_HIGH;
-  HAL_GPIO_Init(GPIOC, &GPIO_InitStruct);
-
-  /*Configure GPIO pin : LCD_RST_Pin */
-  GPIO_InitStruct.Pin = LCD_RST_Pin;
-  GPIO_InitStruct.Mode = GPIO_MODE_OUTPUT_PP;
-  GPIO_InitStruct.Pull = GPIO_NOPULL;
-  GPIO_InitStruct.Speed = GPIO_SPEED_FREQ_HIGH;
-  HAL_GPIO_Init(LCD_RST_GPIO_Port, &GPIO_InitStruct);
-
-  /*Configure GPIO pins : LD2_Pin MOT_DIR1_Pin MOT_RESET_Pin */
-  GPIO_InitStruct.Pin = LD2_Pin|MOT_DIR1_Pin|MOT_RESET_Pin;
-  GPIO_InitStruct.Mode = GPIO_MODE_OUTPUT_PP;
-  GPIO_InitStruct.Pull = GPIO_NOPULL;
-  GPIO_InitStruct.Speed = GPIO_SPEED_FREQ_LOW;
-  HAL_GPIO_Init(GPIOA, &GPIO_InitStruct);
-
-  /*Configure GPIO pin : FLICK_TS_Pin */
-  GPIO_InitStruct.Pin = FLICK_TS_Pin;
-  GPIO_InitStruct.Mode = GPIO_MODE_OUTPUT_OD;
-  GPIO_InitStruct.Pull = GPIO_PULLUP;
-  GPIO_InitStruct.Speed = GPIO_SPEED_FREQ_HIGH;
-  HAL_GPIO_Init(FLICK_TS_GPIO_Port, &GPIO_InitStruct);
-
-  /*Configure GPIO pins : FLICK_RESET_Pin MOT_REF_Pin */
-  GPIO_InitStruct.Pin = FLICK_RESET_Pin|MOT_REF_Pin;
-  GPIO_InitStruct.Mode = GPIO_MODE_OUTPUT_PP;
-  GPIO_InitStruct.Pull = GPIO_NOPULL;
-  GPIO_InitStruct.Speed = GPIO_SPEED_FREQ_LOW;
-  HAL_GPIO_Init(GPIOC, &GPIO_InitStruct);
-
-  /*Configure GPIO pin : MOT_FAULT_Pin */
-  GPIO_InitStruct.Pin = MOT_FAULT_Pin;
-  GPIO_InitStruct.Mode = GPIO_MODE_INPUT;
-  GPIO_InitStruct.Pull = GPIO_NOPULL;
-  HAL_GPIO_Init(MOT_FAULT_GPIO_Port, &GPIO_InitStruct);
-
-  /*Configure GPIO pins : MOT_MODE1_Pin MOT_MODE2_Pin */
-  GPIO_InitStruct.Pin = MOT_MODE1_Pin|MOT_MODE2_Pin;
-  GPIO_InitStruct.Mode = GPIO_MODE_OUTPUT_PP;
-  GPIO_InitStruct.Pull = GPIO_NOPULL;
-  GPIO_InitStruct.Speed = GPIO_SPEED_FREQ_LOW;
-  HAL_GPIO_Init(GPIOB, &GPIO_InitStruct);
-
-}
-
-/* USER CODE BEGIN 4 */
-
-/* USER CODE END 4 */
-
-/**
-  * @brief  This function is executed in case of error occurrence.
-  * @retval None
-  */
-void Error_Handler(void)
-{
-  /* USER CODE BEGIN Error_Handler_Debug */
-  /* User can add his own implementation to report the HAL error return state */
-
-  /* USER CODE END Error_Handler_Debug */
-}
-
-#ifdef  USE_FULL_ASSERT
-/**
-  * @brief  Reports the name of the source file and the source line number
-  *         where the assert_param error has occurred.
-  * @param  file: pointer to the source file name
-  * @param  line: assert_param error line source number
-  * @retval None
-  */
-void assert_failed(uint8_t *file, uint32_t line)
-{
-  /* USER CODE BEGIN 6 */
-  /* User can add his own implementation to report the file name and line number,
-     tex: printf("Wrong parameters value: file %s on line %d\r\n", file, line) */
-  /* USER CODE END 6 */
-}
-#endif /* USE_FULL_ASSERT */
-
-/************************ (C) COPYRIGHT STMicroelectronics *****END OF FILE****/
+/* USER CODE BEGIN Header */
+/**
+  ******************************************************************************
+  * @file           : main.c
+  * @brief          : STM32L476 Nucleo-64 Workbench Tests @ WUT Mchtr
+  ******************************************************************************
+  * @attention
+  *
+  * Copyright (c) 2020 STMicroelectronics.<br>
+  * Copyright (c) 2021 Mateusz Szumilas @ WUT Faculty of Mechatronics.<br>
+  * All rights reserved.
+  *
+  * This software component is licensed under BSD 3-Clause license,
+  * the "License"; You may not use this file except in compliance with the
+  * License. You may obtain a copy of the License at:
+  *                        opensource.org/licenses/BSD-3-Clause
+  *
+  ******************************************************************************
+  */
+/* USER CODE END Header */
+/* Includes ------------------------------------------------------------------*/
+#include "main.h"
+
+/* Private includes ----------------------------------------------------------*/
+/* USER CODE BEGIN Includes */
+#include "string.h"
+#include "stdio.h"
+#include "stm32_adafruit_lcd.h"
+#include "flick.h"
+#include "lsm6ds33_reg.h"
+#include "math.h"
+/* USER CODE END Includes */
+
+/* Private typedef -----------------------------------------------------------*/
+/* USER CODE BEGIN PTD */
+
+/* USER CODE END PTD */
+
+/* Private define ------------------------------------------------------------*/
+/* USER CODE BEGIN PD */
+/* USER CODE END PD */
+
+/* Private macro -------------------------------------------------------------*/
+/* USER CODE BEGIN PM */
+
+/* USER CODE END PM */
+
+/* Private variables ---------------------------------------------------------*/
+I2C_HandleTypeDef hi2c1;
+I2C_HandleTypeDef hi2c2;
+
+SPI_HandleTypeDef hspi2;
+
+TIM_HandleTypeDef htim2;
+TIM_HandleTypeDef htim4;
+
+UART_HandleTypeDef huart2;
+
+/* USER CODE BEGIN PV */
+
+I2C_HandleTypeDef *hi2cflick = &hi2c1;
+
+SPI_HandleTypeDef *hnucleo_Spi = &hspi2;
+
+int pulse_cnt;
+
+/* USER CODE END PV */
+
+/* Private function prototypes -----------------------------------------------*/
+void SystemClock_Config(void);
+static void MX_GPIO_Init(void);
+static void MX_USART2_UART_Init(void);
+static void MX_TIM4_Init(void);
+static void MX_TIM2_Init(void);
+static void MX_SPI2_Init(void);
+static void MX_I2C1_Init(void);
+static void MX_I2C2_Init(void);
+/* USER CODE BEGIN PFP */
+
+/* USER CODE END PFP */
+
+/* Private user code ---------------------------------------------------------*/
+/* USER CODE BEGIN 0 */
+
+
+void Pulse_Counter(void)
+{
+	if (pulse_cnt > 0) pulse_cnt--;
+	else
+	{
+		HAL_TIM_PWM_Stop_IT(&htim2, TIM_CHANNEL_2);
+		__HAL_TIM_SET_COUNTER(&htim2, 2000);
+	}
+}
+
+/* USER CODE END 0 */
+
+/**
+  * @brief  The application entry point.
+  * @retval int
+  */
+int main(void)
+{
+  /* USER CODE BEGIN 1 */
+
+  /* USER CODE END 1 */
+
+  /* MCU Configuration--------------------------------------------------------*/
+
+  /* Reset of all peripherals, Initializes the Flash interface and the Systick. */
+  HAL_Init();
+
+  /* USER CODE BEGIN Init */
+
+  /* USER CODE END Init */
+
+  /* Configure the system clock */
+  SystemClock_Config();
+
+  /* USER CODE BEGIN SysInit */
+
+  /* USER CODE END SysInit */
+
+  /* Initialize all configured peripherals */
+  MX_GPIO_Init();
+  MX_USART2_UART_Init();
+  MX_TIM4_Init();
+  MX_TIM2_Init();
+  MX_SPI2_Init();
+  MX_I2C1_Init();
+  MX_I2C2_Init();
+  /* USER CODE BEGIN 2 */
+
+  /* Stepstick */
+  HAL_TIM_Base_Start(&htim4);
+
+  HAL_GPIO_WritePin(MOT_RESET_GPIO_Port, MOT_RESET_Pin, GPIO_PIN_RESET);
+  HAL_GPIO_WritePin(MOT_MODE1_GPIO_Port, MOT_MODE1_Pin, GPIO_PIN_RESET);
+  HAL_GPIO_WritePin(MOT_MODE2_GPIO_Port, MOT_MODE2_Pin, GPIO_PIN_SET);
+  HAL_GPIO_WritePin(MOT_RESET_GPIO_Port, MOT_RESET_Pin, GPIO_PIN_SET);
+
+  /* LCD */
+  BSP_LCD_Init();
+  BSP_LCD_DisplayOn();
+
+  BSP_LCD_DisplayStringAtLine(2, (uint8_t *) "testTestTest");
+
+  BSP_LCD_Clear(LCD_COLOR_YELLOW);
+
+  BSP_LCD_DisplayStringAtLine(3, (uint8_t *) "test");
+
+  /* Sensors */
+  HAL_I2C_Init(&hi2c1);
+  HAL_I2C_Init(&hi2c2);
+
+  /* Flick */
+  flick_reset();
+  flick_gesture_set();
+
+  /* IMU */
+  uint8_t i2c2_buf[10];
+  HAL_I2C_Mem_Read(&hi2c2, ACC_GYRO_ADDR, WHO_AM_I, I2C_MEMADD_SIZE_8BIT, i2c2_buf, 1, 1);
+  HAL_I2C_Mem_Read(&hi2c2, 0x1e<<1, 0x0f, I2C_MEMADD_SIZE_8BIT, i2c2_buf+1, 1, 1);
+
+  char str[40];
+  sprintf(str, "Who? A/G:%02x M:%02x", i2c2_buf[0], i2c2_buf[1]);
+  BSP_LCD_DisplayStringAtLine(10, (uint8_t *) str);
+
+  /* cfg gyro */
+  i2c2_buf[0] = 0x38;		// enable X,Y,Z axes
+  HAL_I2C_Mem_Write(&hi2c2, ACC_GYRO_ADDR, CTRL10_C, I2C_MEMADD_SIZE_8BIT, i2c2_buf, 1, 1);
+  i2c2_buf[0] = 0x14;		// 13 Hz ODR, 500 dps
+  HAL_I2C_Mem_Write(&hi2c2, ACC_GYRO_ADDR, CTRL2_G, I2C_MEMADD_SIZE_8BIT, i2c2_buf, 1, 1);
+
+  // cfg acc
+  i2c2_buf[0] = 0x38;		// enable X,Y,Z axes
+  HAL_I2C_Mem_Write(&hi2c2, ACC_GYRO_ADDR, CTRL9_XL, I2C_MEMADD_SIZE_8BIT, i2c2_buf, 1, 1);
+  i2c2_buf[0] = 0x10;		// 13 Hz ODR, +/- 2 g
+  HAL_I2C_Mem_Write(&hi2c2, ACC_GYRO_ADDR, CTRL1_XL, I2C_MEMADD_SIZE_8BIT, i2c2_buf, 1, 1);
+
+  /* USER CODE END 2 */
+
+  /* Infinite loop */
+  /* USER CODE BEGIN WHILE */
+  while (1)
+  {
+    /* USER CODE END WHILE */
+
+    /* USER CODE BEGIN 3 */
+
+	  uint32_t gesture, touch;
+	  airwheel_data_t airwheel;
+	  gest_touch_xyz_data_t gest_touch_xyz;
+	  char str[20];
+
+	  flick_poll_data(&gest_touch_xyz, &airwheel);
+
+	  sprintf(str, "d:%d             ", flick_airwheel_direction(airwheel));
+	  BSP_LCD_DisplayStringAtLine(1, (uint8_t *) str);
+	  sprintf(str, "g:%d             ", flick_gesture_value(gesture));
+	  BSP_LCD_DisplayStringAtLine(2, (uint8_t *) str);
+	  sprintf(str, "q:%d             ", flick_touch_position(airwheel));
+	  BSP_LCD_DisplayStringAtLine(3, (uint8_t *) str);
+
+	  /* IMU */
+	  HAL_I2C_Mem_Read(&hi2c2, ACC_GYRO_ADDR, STATUS_REG, I2C_MEMADD_SIZE_8BIT, i2c2_buf, 1, 1);
+	  uint8_t tmp_stat = i2c2_buf[0];
+	  if (tmp_stat & SR_XLDA)
+	  {
+		  HAL_I2C_Mem_Read(&hi2c2, ACC_GYRO_ADDR, OUTX_L_XL, I2C_MEMADD_SIZE_8BIT, i2c2_buf, 6, 1);
+		  sprintf(str, "acc %+4hi%+4hi%+4hi",
+				  (int8_t)*(i2c2_buf+1), (int8_t)*(i2c2_buf+3), (int8_t)*(i2c2_buf+5));
+		  BSP_LCD_DisplayStringAtLine(12, (uint8_t *) str);
+	  }
+	  if (tmp_stat & SR_GDA)
+	  {
+		  HAL_I2C_Mem_Read(&hi2c2, ACC_GYRO_ADDR, OUTX_L_G, I2C_MEMADD_SIZE_8BIT, i2c2_buf, 6, 1);
+		  sprintf(str, "gyro %+4hi%+4hi%+4hi",
+				  (int8_t)*(i2c2_buf+1), (int8_t)*(i2c2_buf+3), (int8_t)*(i2c2_buf+5));
+		  BSP_LCD_DisplayStringAtLine(11, (uint8_t *) str);
+	  }
+
+	  HAL_Delay(100);
+
+	  if (HAL_GPIO_ReadPin(B1_GPIO_Port, B1_Pin) == GPIO_PIN_RESET)
+	  {
+		  float cnt = (float)__HAL_TIM_GetCounter(&htim4) / 10;
+
+		  uint8_t str[20];
+		  sprintf((char*)str, "mot %.1f\r", cnt);
+		  BSP_LCD_DisplayStringAtLine(5, (uint8_t *) str);
+
+		  pulse_cnt = 500;
+		  HAL_TIM_PWM_Start_IT(&htim2, TIM_CHANNEL_2);
+	  }
+  }
+  /* USER CODE END 3 */
+}
+
+/**
+  * @brief System Clock Configuration
+  * @retval None
+  */
+void SystemClock_Config(void)
+{
+  RCC_OscInitTypeDef RCC_OscInitStruct = {0};
+  RCC_ClkInitTypeDef RCC_ClkInitStruct = {0};
+  RCC_PeriphCLKInitTypeDef PeriphClkInit = {0};
+
+  /** Initializes the RCC Oscillators according to the specified parameters
+  * in the RCC_OscInitTypeDef structure.
+  */
+  RCC_OscInitStruct.OscillatorType = RCC_OSCILLATORTYPE_HSI;
+  RCC_OscInitStruct.HSIState = RCC_HSI_ON;
+  RCC_OscInitStruct.HSICalibrationValue = RCC_HSICALIBRATION_DEFAULT;
+  RCC_OscInitStruct.PLL.PLLState = RCC_PLL_ON;
+  RCC_OscInitStruct.PLL.PLLSource = RCC_PLLSOURCE_HSI;
+  RCC_OscInitStruct.PLL.PLLM = 1;
+  RCC_OscInitStruct.PLL.PLLN = 10;
+  RCC_OscInitStruct.PLL.PLLP = RCC_PLLP_DIV7;
+  RCC_OscInitStruct.PLL.PLLQ = RCC_PLLQ_DIV2;
+  RCC_OscInitStruct.PLL.PLLR = RCC_PLLR_DIV2;
+  if (HAL_RCC_OscConfig(&RCC_OscInitStruct) != HAL_OK)
+  {
+    Error_Handler();
+  }
+  /** Initializes the CPU, AHB and APB buses clocks
+  */
+  RCC_ClkInitStruct.ClockType = RCC_CLOCKTYPE_HCLK|RCC_CLOCKTYPE_SYSCLK
+                              |RCC_CLOCKTYPE_PCLK1|RCC_CLOCKTYPE_PCLK2;
+  RCC_ClkInitStruct.SYSCLKSource = RCC_SYSCLKSOURCE_PLLCLK;
+  RCC_ClkInitStruct.AHBCLKDivider = RCC_SYSCLK_DIV1;
+  RCC_ClkInitStruct.APB1CLKDivider = RCC_HCLK_DIV1;
+  RCC_ClkInitStruct.APB2CLKDivider = RCC_HCLK_DIV1;
+
+  if (HAL_RCC_ClockConfig(&RCC_ClkInitStruct, FLASH_LATENCY_4) != HAL_OK)
+  {
+    Error_Handler();
+  }
+  PeriphClkInit.PeriphClockSelection = RCC_PERIPHCLK_USART2|RCC_PERIPHCLK_I2C1
+                              |RCC_PERIPHCLK_I2C2;
+  PeriphClkInit.Usart2ClockSelection = RCC_USART2CLKSOURCE_PCLK1;
+  PeriphClkInit.I2c1ClockSelection = RCC_I2C1CLKSOURCE_PCLK1;
+  PeriphClkInit.I2c2ClockSelection = RCC_I2C2CLKSOURCE_PCLK1;
+  if (HAL_RCCEx_PeriphCLKConfig(&PeriphClkInit) != HAL_OK)
+  {
+    Error_Handler();
+  }
+  /** Configure the main internal regulator output voltage
+  */
+  if (HAL_PWREx_ControlVoltageScaling(PWR_REGULATOR_VOLTAGE_SCALE1) != HAL_OK)
+  {
+    Error_Handler();
+  }
+}
+
+/**
+  * @brief I2C1 Initialization Function
+  * @param None
+  * @retval None
+  */
+static void MX_I2C1_Init(void)
+{
+
+  /* USER CODE BEGIN I2C1_Init 0 */
+
+  /* USER CODE END I2C1_Init 0 */
+
+  /* USER CODE BEGIN I2C1_Init 1 */
+
+  /* USER CODE END I2C1_Init 1 */
+  hi2c1.Instance = I2C1;
+  hi2c1.Init.Timing = 0x00702991;
+  hi2c1.Init.OwnAddress1 = 132;
+  hi2c1.Init.AddressingMode = I2C_ADDRESSINGMODE_7BIT;
+  hi2c1.Init.DualAddressMode = I2C_DUALADDRESS_DISABLE;
+  hi2c1.Init.OwnAddress2 = 0;
+  hi2c1.Init.OwnAddress2Masks = I2C_OA2_NOMASK;
+  hi2c1.Init.GeneralCallMode = I2C_GENERALCALL_DISABLE;
+  hi2c1.Init.NoStretchMode = I2C_NOSTRETCH_DISABLE;
+  if (HAL_I2C_Init(&hi2c1) != HAL_OK)
+  {
+    Error_Handler();
+  }
+  /** Configure Analogue filter
+  */
+  if (HAL_I2CEx_ConfigAnalogFilter(&hi2c1, I2C_ANALOGFILTER_ENABLE) != HAL_OK)
+  {
+    Error_Handler();
+  }
+  /** Configure Digital filter
+  */
+  if (HAL_I2CEx_ConfigDigitalFilter(&hi2c1, 0) != HAL_OK)
+  {
+    Error_Handler();
+  }
+  /* USER CODE BEGIN I2C1_Init 2 */
+
+  /* USER CODE END I2C1_Init 2 */
+
+}
+
+/**
+  * @brief I2C2 Initialization Function
+  * @param None
+  * @retval None
+  */
+static void MX_I2C2_Init(void)
+{
+
+  /* USER CODE BEGIN I2C2_Init 0 */
+
+  /* USER CODE END I2C2_Init 0 */
+
+  /* USER CODE BEGIN I2C2_Init 1 */
+
+  /* USER CODE END I2C2_Init 1 */
+  hi2c2.Instance = I2C2;
+  hi2c2.Init.Timing = 0x00702991;
+  hi2c2.Init.OwnAddress1 = 0;
+  hi2c2.Init.AddressingMode = I2C_ADDRESSINGMODE_7BIT;
+  hi2c2.Init.DualAddressMode = I2C_DUALADDRESS_DISABLE;
+  hi2c2.Init.OwnAddress2 = 0;
+  hi2c2.Init.OwnAddress2Masks = I2C_OA2_NOMASK;
+  hi2c2.Init.GeneralCallMode = I2C_GENERALCALL_DISABLE;
+  hi2c2.Init.NoStretchMode = I2C_NOSTRETCH_DISABLE;
+  if (HAL_I2C_Init(&hi2c2) != HAL_OK)
+  {
+    Error_Handler();
+  }
+  /** Configure Analogue filter
+  */
+  if (HAL_I2CEx_ConfigAnalogFilter(&hi2c2, I2C_ANALOGFILTER_ENABLE) != HAL_OK)
+  {
+    Error_Handler();
+  }
+  /** Configure Digital filter
+  */
+  if (HAL_I2CEx_ConfigDigitalFilter(&hi2c2, 0) != HAL_OK)
+  {
+    Error_Handler();
+  }
+  /* USER CODE BEGIN I2C2_Init 2 */
+
+  /* USER CODE END I2C2_Init 2 */
+
+}
+
+/**
+  * @brief SPI2 Initialization Function
+  * @param None
+  * @retval None
+  */
+static void MX_SPI2_Init(void)
+{
+
+  /* USER CODE BEGIN SPI2_Init 0 */
+
+  /* USER CODE END SPI2_Init 0 */
+
+  /* USER CODE BEGIN SPI2_Init 1 */
+
+  /* USER CODE END SPI2_Init 1 */
+  /* SPI2 parameter configuration*/
+  hspi2.Instance = SPI2;
+  hspi2.Init.Mode = SPI_MODE_MASTER;
+  hspi2.Init.Direction = SPI_DIRECTION_2LINES;
+  hspi2.Init.DataSize = SPI_DATASIZE_8BIT;
+  hspi2.Init.CLKPolarity = SPI_POLARITY_LOW;
+  hspi2.Init.CLKPhase = SPI_PHASE_1EDGE;
+  hspi2.Init.NSS = SPI_NSS_SOFT;
+  hspi2.Init.BaudRatePrescaler = SPI_BAUDRATEPRESCALER_8;
+  hspi2.Init.FirstBit = SPI_FIRSTBIT_MSB;
+  hspi2.Init.TIMode = SPI_TIMODE_DISABLE;
+  hspi2.Init.CRCCalculation = SPI_CRCCALCULATION_DISABLE;
+  hspi2.Init.CRCPolynomial = 7;
+  hspi2.Init.CRCLength = SPI_CRC_LENGTH_DATASIZE;
+  hspi2.Init.NSSPMode = SPI_NSS_PULSE_DISABLE;
+  if (HAL_SPI_Init(&hspi2) != HAL_OK)
+  {
+    Error_Handler();
+  }
+  /* USER CODE BEGIN SPI2_Init 2 */
+
+  /* USER CODE END SPI2_Init 2 */
+
+}
+
+/**
+  * @brief TIM2 Initialization Function
+  * @param None
+  * @retval None
+  */
+static void MX_TIM2_Init(void)
+{
+
+  /* USER CODE BEGIN TIM2_Init 0 */
+
+  /* USER CODE END TIM2_Init 0 */
+
+  TIM_ClockConfigTypeDef sClockSourceConfig = {0};
+  TIM_MasterConfigTypeDef sMasterConfig = {0};
+  TIM_OC_InitTypeDef sConfigOC = {0};
+
+  /* USER CODE BEGIN TIM2_Init 1 */
+
+  /* USER CODE END TIM2_Init 1 */
+  htim2.Instance = TIM2;
+  htim2.Init.Prescaler = 80;
+  htim2.Init.CounterMode = TIM_COUNTERMODE_DOWN;
+  htim2.Init.Period = 2000;
+  htim2.Init.ClockDivision = TIM_CLOCKDIVISION_DIV1;
+  htim2.Init.AutoReloadPreload = TIM_AUTORELOAD_PRELOAD_ENABLE;
+  if (HAL_TIM_Base_Init(&htim2) != HAL_OK)
+  {
+    Error_Handler();
+  }
+  sClockSourceConfig.ClockSource = TIM_CLOCKSOURCE_INTERNAL;
+  if (HAL_TIM_ConfigClockSource(&htim2, &sClockSourceConfig) != HAL_OK)
+  {
+    Error_Handler();
+  }
+  if (HAL_TIM_PWM_Init(&htim2) != HAL_OK)
+  {
+    Error_Handler();
+  }
+  sMasterConfig.MasterOutputTrigger = TIM_TRGO_UPDATE;
+  sMasterConfig.MasterSlaveMode = TIM_MASTERSLAVEMODE_DISABLE;
+  if (HAL_TIMEx_MasterConfigSynchronization(&htim2, &sMasterConfig) != HAL_OK)
+  {
+    Error_Handler();
+  }
+  sConfigOC.OCMode = TIM_OCMODE_PWM1;
+  sConfigOC.Pulse = 1000;
+  sConfigOC.OCPolarity = TIM_OCPOLARITY_HIGH;
+  sConfigOC.OCFastMode = TIM_OCFAST_DISABLE;
+  if (HAL_TIM_PWM_ConfigChannel(&htim2, &sConfigOC, TIM_CHANNEL_2) != HAL_OK)
+  {
+    Error_Handler();
+  }
+  /* USER CODE BEGIN TIM2_Init 2 */
+
+  /* USER CODE END TIM2_Init 2 */
+  HAL_TIM_MspPostInit(&htim2);
+
+}
+
+/**
+  * @brief TIM4 Initialization Function
+  * @param None
+  * @retval None
+  */
+static void MX_TIM4_Init(void)
+{
+
+  /* USER CODE BEGIN TIM4_Init 0 */
+
+  /* USER CODE END TIM4_Init 0 */
+
+  TIM_ClockConfigTypeDef sClockSourceConfig = {0};
+  TIM_SlaveConfigTypeDef sSlaveConfig = {0};
+  TIM_MasterConfigTypeDef sMasterConfig = {0};
+
+  /* USER CODE BEGIN TIM4_Init 1 */
+
+  /* USER CODE END TIM4_Init 1 */
+  htim4.Instance = TIM4;
+  htim4.Init.Prescaler = 8000;
+  htim4.Init.CounterMode = TIM_COUNTERMODE_UP;
+  htim4.Init.Period = 65535;
+  htim4.Init.ClockDivision = TIM_CLOCKDIVISION_DIV1;
+  htim4.Init.AutoReloadPreload = TIM_AUTORELOAD_PRELOAD_DISABLE;
+  if (HAL_TIM_Base_Init(&htim4) != HAL_OK)
+  {
+    Error_Handler();
+  }
+  sClockSourceConfig.ClockSource = TIM_CLOCKSOURCE_INTERNAL;
+  if (HAL_TIM_ConfigClockSource(&htim4, &sClockSourceConfig) != HAL_OK)
+  {
+    Error_Handler();
+  }
+  sSlaveConfig.SlaveMode = TIM_SLAVEMODE_GATED;
+  sSlaveConfig.InputTrigger = TIM_TS_TI2FP2;
+  sSlaveConfig.TriggerPolarity = TIM_TRIGGERPOLARITY_FALLING;
+  sSlaveConfig.TriggerFilter = 15;
+  if (HAL_TIM_SlaveConfigSynchro(&htim4, &sSlaveConfig) != HAL_OK)
+  {
+    Error_Handler();
+  }
+  sMasterConfig.MasterOutputTrigger = TIM_TRGO_ENABLE;
+  sMasterConfig.MasterSlaveMode = TIM_MASTERSLAVEMODE_DISABLE;
+  if (HAL_TIMEx_MasterConfigSynchronization(&htim4, &sMasterConfig) != HAL_OK)
+  {
+    Error_Handler();
+  }
+  /* USER CODE BEGIN TIM4_Init 2 */
+
+  /* USER CODE END TIM4_Init 2 */
+
+}
+
+/**
+  * @brief USART2 Initialization Function
+  * @param None
+  * @retval None
+  */
+static void MX_USART2_UART_Init(void)
+{
+
+  /* USER CODE BEGIN USART2_Init 0 */
+
+  /* USER CODE END USART2_Init 0 */
+
+  /* USER CODE BEGIN USART2_Init 1 */
+
+  /* USER CODE END USART2_Init 1 */
+  huart2.Instance = USART2;
+  huart2.Init.BaudRate = 115200;
+  huart2.Init.WordLength = UART_WORDLENGTH_8B;
+  huart2.Init.StopBits = UART_STOPBITS_1;
+  huart2.Init.Parity = UART_PARITY_NONE;
+  huart2.Init.Mode = UART_MODE_TX_RX;
+  huart2.Init.HwFlowCtl = UART_HWCONTROL_NONE;
+  huart2.Init.OverSampling = UART_OVERSAMPLING_16;
+  huart2.Init.OneBitSampling = UART_ONE_BIT_SAMPLE_DISABLE;
+  huart2.AdvancedInit.AdvFeatureInit = UART_ADVFEATURE_NO_INIT;
+  if (HAL_UART_Init(&huart2) != HAL_OK)
+  {
+    Error_Handler();
+  }
+  /* USER CODE BEGIN USART2_Init 2 */
+
+  /* USER CODE END USART2_Init 2 */
+
+}
+
+/**
+  * @brief GPIO Initialization Function
+  * @param None
+  * @retval None
+  */
+static void MX_GPIO_Init(void)
+{
+  GPIO_InitTypeDef GPIO_InitStruct = {0};
+
+  /* GPIO Ports Clock Enable */
+  __HAL_RCC_GPIOC_CLK_ENABLE();
+  __HAL_RCC_GPIOH_CLK_ENABLE();
+  __HAL_RCC_GPIOA_CLK_ENABLE();
+  __HAL_RCC_GPIOB_CLK_ENABLE();
+
+  /*Configure GPIO pin Output Level */
+  HAL_GPIO_WritePin(GPIOC, LCD_DC_Pin|LCD_RST_Pin|LCD_CS_Pin|FLICK_TS_Pin
+                          |FLICK_RESET_Pin|MOT_REF_Pin, GPIO_PIN_RESET);
+
+  /*Configure GPIO pin Output Level */
+  HAL_GPIO_WritePin(GPIOA, LD2_Pin|MOT_DIR1_Pin|MOT_RESET_Pin, GPIO_PIN_RESET);
+
+  /*Configure GPIO pin Output Level */
+  HAL_GPIO_WritePin(GPIOB, MOT_MODE1_Pin|MOT_MODE2_Pin, GPIO_PIN_RESET);
+
+  /*Configure GPIO pin : B1_Pin */
+  GPIO_InitStruct.Pin = B1_Pin;
+  GPIO_InitStruct.Mode = GPIO_MODE_IT_RISING;
+  GPIO_InitStruct.Pull = GPIO_NOPULL;
+  HAL_GPIO_Init(B1_GPIO_Port, &GPIO_InitStruct);
+
+  /*Configure GPIO pins : LCD_DC_Pin LCD_CS_Pin */
+  GPIO_InitStruct.Pin = LCD_DC_Pin|LCD_CS_Pin;
+  GPIO_InitStruct.Mode = GPIO_MODE_OUTPUT_PP;
+  GPIO_InitStruct.Pull = GPIO_NOPULL;
+  GPIO_InitStruct.Speed = GPIO_SPEED_FREQ_VERY_HIGH;
+  HAL_GPIO_Init(GPIOC, &GPIO_InitStruct);
+
+  /*Configure GPIO pin : LCD_RST_Pin */
+  GPIO_InitStruct.Pin = LCD_RST_Pin;
+  GPIO_InitStruct.Mode = GPIO_MODE_OUTPUT_PP;
+  GPIO_InitStruct.Pull = GPIO_NOPULL;
+  GPIO_InitStruct.Speed = GPIO_SPEED_FREQ_HIGH;
+  HAL_GPIO_Init(LCD_RST_GPIO_Port, &GPIO_InitStruct);
+
+  /*Configure GPIO pins : LD2_Pin MOT_DIR1_Pin MOT_RESET_Pin */
+  GPIO_InitStruct.Pin = LD2_Pin|MOT_DIR1_Pin|MOT_RESET_Pin;
+  GPIO_InitStruct.Mode = GPIO_MODE_OUTPUT_PP;
+  GPIO_InitStruct.Pull = GPIO_NOPULL;
+  GPIO_InitStruct.Speed = GPIO_SPEED_FREQ_LOW;
+  HAL_GPIO_Init(GPIOA, &GPIO_InitStruct);
+
+  /*Configure GPIO pin : FLICK_TS_Pin */
+  GPIO_InitStruct.Pin = FLICK_TS_Pin;
+  GPIO_InitStruct.Mode = GPIO_MODE_OUTPUT_OD;
+  GPIO_InitStruct.Pull = GPIO_PULLUP;
+  GPIO_InitStruct.Speed = GPIO_SPEED_FREQ_HIGH;
+  HAL_GPIO_Init(FLICK_TS_GPIO_Port, &GPIO_InitStruct);
+
+  /*Configure GPIO pins : FLICK_RESET_Pin MOT_REF_Pin */
+  GPIO_InitStruct.Pin = FLICK_RESET_Pin|MOT_REF_Pin;
+  GPIO_InitStruct.Mode = GPIO_MODE_OUTPUT_PP;
+  GPIO_InitStruct.Pull = GPIO_NOPULL;
+  GPIO_InitStruct.Speed = GPIO_SPEED_FREQ_LOW;
+  HAL_GPIO_Init(GPIOC, &GPIO_InitStruct);
+
+  /*Configure GPIO pin : MOT_FAULT_Pin */
+  GPIO_InitStruct.Pin = MOT_FAULT_Pin;
+  GPIO_InitStruct.Mode = GPIO_MODE_INPUT;
+  GPIO_InitStruct.Pull = GPIO_NOPULL;
+  HAL_GPIO_Init(MOT_FAULT_GPIO_Port, &GPIO_InitStruct);
+
+  /*Configure GPIO pins : MOT_MODE1_Pin MOT_MODE2_Pin */
+  GPIO_InitStruct.Pin = MOT_MODE1_Pin|MOT_MODE2_Pin;
+  GPIO_InitStruct.Mode = GPIO_MODE_OUTPUT_PP;
+  GPIO_InitStruct.Pull = GPIO_NOPULL;
+  GPIO_InitStruct.Speed = GPIO_SPEED_FREQ_LOW;
+  HAL_GPIO_Init(GPIOB, &GPIO_InitStruct);
+
+}
+
+/* USER CODE BEGIN 4 */
+
+/* USER CODE END 4 */
+
+/**
+  * @brief  This function is executed in case of error occurrence.
+  * @retval None
+  */
+void Error_Handler(void)
+{
+  /* USER CODE BEGIN Error_Handler_Debug */
+  /* User can add his own implementation to report the HAL error return state */
+
+  /* USER CODE END Error_Handler_Debug */
+}
+
+#ifdef  USE_FULL_ASSERT
+/**
+  * @brief  Reports the name of the source file and the source line number
+  *         where the assert_param error has occurred.
+  * @param  file: pointer to the source file name
+  * @param  line: assert_param error line source number
+  * @retval None
+  */
+void assert_failed(uint8_t *file, uint32_t line)
+{
+  /* USER CODE BEGIN 6 */
+  /* User can add his own implementation to report the file name and line number,
+     tex: printf("Wrong parameters value: file %s on line %d\r\n", file, line) */
+  /* USER CODE END 6 */
+}
+#endif /* USE_FULL_ASSERT */
+
+/************************ (C) COPYRIGHT STMicroelectronics *****END OF FILE****/