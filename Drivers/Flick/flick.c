/**
  ******************************************************************************
  * @file    flick.c
  ******************************************************************************
  * @attention
  *
  * Copyright (c) 2021 Mateusz Szumilas @ WUT Faculty of Mechatronics.<br>
  * All rights reserved.
  *
  * This software component is licensed under BSD 3-Clause license,
  * the "License"; You may not use this file except in compliance with the
  * License. You may obtain a copy of the License at:
  *                        opensource.org/licenses/BSD-3-Clause
  *
  ******************************************************************************
  */

#include "./Inc/flick.h"

static uint8_t flick_payload[255];	/**< local buffer for reception of messages from the Flick board */

/**
 * @{
 * Flick control signal handling
 */
#define FLICK_TS_LOW()      HAL_GPIO_WritePin(FLICK_TS_GPIO_PORT, FLICK_TS_PIN, GPIO_PIN_RESET)
#define FLICK_TS_HIGH()     HAL_GPIO_WritePin(FLICK_TS_GPIO_PORT, FLICK_TS_PIN, GPIO_PIN_SET)
#define FLICK_TS_GET()     	HAL_GPIO_ReadPin(FLICK_TS_GPIO_PORT, FLICK_TS_PIN)

#define FLICK_RESET_LOW()      HAL_GPIO_WritePin(FLICK_RESET_GPIO_PORT, FLICK_RESET_PIN, GPIO_PIN_RESET)
#define FLICK_RESET_HIGH()     HAL_GPIO_WritePin(FLICK_RESET_GPIO_PORT, FLICK_RESET_PIN, GPIO_PIN_SET)
/**
 * @}
 */

/**
 * @brief This function checks the Flick board for data availability (TS line)
 * and if available, receives it to the @b flick_payload buffer.
 *
 * @return Type of the message received
 */
flick_msg_t flick_receive(void)
{
	flick_msg_t ret = FLICK_MSG_NO_MSG;

	// only if the TS is asserted by the MGC3X30
	if (FLICK_TS_GET() == GPIO_PIN_RESET)
	{
		FLICK_TS_LOW();

		// get header
		HAL_I2C_Master_Receive(hi2cflick, FLICK_ADDR, flick_payload, 255, 10);

		switch (flick_payload[3])
		{
			case 0x15:
				ret = FLICK_MSG_SYSTEM_STATUS;
				break;
			case 0x83:
				ret = FLICK_MSG_FW_VERSION_INFO;
				break;
			case 0x91:
				ret = FLICK_MSG_SENSOR_DATA;
				break;
			default:
				ret = FLICK_MSG_UNKNOWN;
				break;
		}

		FLICK_TS_HIGH();
	}

	return ret;
}
// raz dwa trzy pierwszy test ~ MM
void flick_reset(void)
{
	FLICK_RESET_LOW();
	HAL_Delay(10);
	FLICK_RESET_HIGH();
	HAL_Delay(10);

	//flick_msg_t msg_type = flick_receive();
}

void flick_set_param(uint16_t param_ID, uint32_t arg0, uint32_t arg1)
{
	uint8_t msg[16] = {0};

	msg[0] = 0x10;
	msg[3] = 0xA2;
	msg[4] = param_ID & 0xFF;
	msg[5] = param_ID >> 8;
	msg[8] = arg0 & 0xFF;
	msg[9] = (arg0>>8) & 0xFF;
	msg[10] = (arg0>>16) & 0xFF;
	msg[11] = (arg0>>24) & 0xFF;
	msg[12] = arg1 & 0xFF;
	msg[13] = (arg1>>8) & 0xFF;
	msg[14] = (arg1>>16) & 0xFF;
	msg[15] = (arg1>>24) & 0xFF;

	HAL_I2C_Master_Transmit(hi2cflick, FLICK_ADDR, msg, 16, 10);
}

flick_data_t flick_poll_data(gest_touch_xyz_data_t* gest_touch_xyz, airwheel_data_t* airwheel)
{
	flick_data_t ret = FLICK_NO_DATA;

	if (flick_receive() == FLICK_MSG_SENSOR_DATA)
	{
		uint16_t data_out_mask = (flick_payload[5] << 8) + flick_payload[4]; //strona 42 w dokumentacji
		uint8_t sys_info = flick_payload[7];

		uint8_t data_ptr = 8;

		// check DSPStatus field
		if (data_out_mask & (1<<0))
		{
			data_ptr += 2;
		}

		// check GestureInfo field
		if (data_out_mask & (1<<1))
		{
			gest_touch_xyz->gesture = (flick_payload[3+data_ptr] << 24) +
					(flick_payload[2+data_ptr] << 16) +
					(flick_payload[1+data_ptr] << 8) +
					flick_payload[data_ptr];

			data_ptr += 4;
			ret = FLICK_NEW_DATA;
		}

		// check TouchInfo field
		if (data_out_mask & (1<<2))
		{
			gest_touch_xyz->touch = (flick_payload[3+data_ptr] << 24) +
					(flick_payload[2+data_ptr] << 16) +
					(flick_payload[1+data_ptr] << 8) +
					flick_payload[data_ptr];

			data_ptr += 4;
			ret = FLICK_NEW_DATA;
		}

		// check AirWheelInfo field
		if ((data_out_mask & (1<<3)) && (sys_info & (1<<1)))
		{
			airwheel->position = flick_payload[data_ptr] & 0x1F;
			airwheel->count = flick_payload[data_ptr] >>5;
			airwheel->new_data = FLICK_NEW_DATA;

			data_ptr += 2;
			ret = FLICK_NEW_DATA;
		}

		//check XYZPosition field
		if ((data_out_mask & (1<<4))&&(sys_info & (1<<0)))
		{
			gest_touch_xyz->Z = (flick_payload[5+data_ptr] << 8) +
					(flick_payload[4+data_ptr]);
			gest_touch_xyz->Y = (flick_payload[3+data_ptr] << 8) +
					(flick_payload[2+data_ptr]);
			gest_touch_xyz->X = (flick_payload[1+data_ptr] << 8) +
					(flick_payload[data_ptr]);


			data_ptr += 6;
			ret = FLICK_NEW_DATA;
		}

	}

	return ret;
}

<<<<<<< HEAD
void flick_gesture_set(void)
{
	//ustawienie odpowiednich parametrow do wlaczenia airwheela
	flick_set_param(0x90, 0x20, 0x20);
	//ustawienie odpowiednich parametrow do wlaczenia dotyku
	flick_set_param(0x97, 0x08, 0x08);
	//ustawienie odpowiednich parametrow do wlaczenia przesunięcia nad flickiem
	flick_set_param(0x85, 0x66, 0x66);
	//ustawiony został bit 1, 2, 5, 6. 37 strona w dokumentacji tlumaczy co oznaczaja odpowiednie bity
}

uint8_t old_angular_position = 0;
uint8_t flick_airwheel_direction(airwheel_data_t airwheel)
{
	uint8_t gesture_rot_direction = 0;

	//obrót w prawo zwraca 1 (za GUI)
	if(airwheel.position>old_angular_position)
		gesture_rot_direction=1;
	//obrót w lewo zwraca
	else if(airwheel.position<old_angular_position)
		gesture_rot_direction=2;

	old_angular_position=airwheel.position;
	airwheel.new_data = FLICK_NO_DATA;
	return gesture_rot_direction;
}

uint8_t flick_gesture_value(uint32_t gesture)
{
	uint8_t gesture_number = 0;
	//West to East
	if((gesture & 0xFF)==2)
		gesture_number = 1;
	//East to West
	if ((gesture & 0xFF)==3)
		gesture_number = 2;
	//South to North
	if ((gesture & 0xFF)==4)
		gesture_number = 3;
	//North to South
	if ((gesture & 0xFF)==5)
		gesture_number = 4;
	return gesture_number;
}
uint8_t flick_touch_position (airwheel_data_t airwheel)
{
	uint8_t touch_q = 0;
	if(airwheel.Z == 0)
	{
		if (airwheel.X < 32500 && airwheel.Y > 32500)
			touch_q = 1;
		if (airwheel.X > 32500 && airwheel.Y > 32500)
			touch_q = 2;
		if (airwheel.X < 32500 && airwheel.Y < 32500)
			touch_q = 3;
		if (airwheel.X > 32500 && airwheel.Y < 32500)
			touch_q = 4;
		}
	return touch_q;
=======

/* funkcja sprawdzająca dotyk oraz część ćwiartki flicka w której doszło do dotknięcia,
 * zwracane są wartości konkretnej ćwiartki ekranu
 * podział :
 * 1 - lewy górny
 * 2 - prawy górny
 * 3 - lewy dolny
 * 4 - prawy dolny
 *
 * 0 - nie doszło do dotknięcia ekranu
*/
int  pozycja (  gest_touch_xyz_data_t* gest_touch_xyz)
{ if((gest_touch_xyz->touch)&0x0210) //detekcja dotknięcia
	{
	if ((gest_touch_xyz->X < 32500) && (gest_touch_xyz->Y > 32500))
	{return 1 ;
		}
	if ((gest_touch_xyz->X> 32500) && (gest_touch_xyz->Y > 32500))
		{return 2 ;
		}
	if ((gest_touch_xyz->X < 32500) && (gest_touch_xyz->Y < 32500))
		{return 3 ;
		}
	if ((gest_touch_xyz->X > 32500) && (gest_touch_xyz->Y < 32500))
		{return 4 ;
		}
	}
else return 0;
>>>>>>> ae05d6cc
}
<|MERGE_RESOLUTION|>--- conflicted
+++ resolved
@@ -1,269 +1,238 @@
-/**
-  ******************************************************************************
-  * @file    flick.c
-  ******************************************************************************
-  * @attention
-  *
-  * Copyright (c) 2021 Mateusz Szumilas @ WUT Faculty of Mechatronics.<br>
-  * All rights reserved.
-  *
-  * This software component is licensed under BSD 3-Clause license,
-  * the "License"; You may not use this file except in compliance with the
-  * License. You may obtain a copy of the License at:
-  *                        opensource.org/licenses/BSD-3-Clause
-  *
-  ******************************************************************************
-  */
-
-#include "./Inc/flick.h"
-
-static uint8_t flick_payload[255];	/**< local buffer for reception of messages from the Flick board */
-
-/**
- * @{
- * Flick control signal handling
- */
-#define FLICK_TS_LOW()      HAL_GPIO_WritePin(FLICK_TS_GPIO_PORT, FLICK_TS_PIN, GPIO_PIN_RESET)
-#define FLICK_TS_HIGH()     HAL_GPIO_WritePin(FLICK_TS_GPIO_PORT, FLICK_TS_PIN, GPIO_PIN_SET)
-#define FLICK_TS_GET()     	HAL_GPIO_ReadPin(FLICK_TS_GPIO_PORT, FLICK_TS_PIN)
-
-#define FLICK_RESET_LOW()      HAL_GPIO_WritePin(FLICK_RESET_GPIO_PORT, FLICK_RESET_PIN, GPIO_PIN_RESET)
-#define FLICK_RESET_HIGH()     HAL_GPIO_WritePin(FLICK_RESET_GPIO_PORT, FLICK_RESET_PIN, GPIO_PIN_SET)
-/**
- * @}
- */
-
-/**
- * @brief This function checks the Flick board for data availability (TS line)
- * and if available, receives it to the @b flick_payload buffer.
- *
- * @return Type of the message received
- */
-flick_msg_t flick_receive(void)
-{
-	flick_msg_t ret = FLICK_MSG_NO_MSG;
-
-	// only if the TS is asserted by the MGC3X30
-	if (FLICK_TS_GET() == GPIO_PIN_RESET)
-	{
-		FLICK_TS_LOW();
-
-		// get header
-		HAL_I2C_Master_Receive(hi2cflick, FLICK_ADDR, flick_payload, 255, 10);
-
-		switch (flick_payload[3])
-		{
-			case 0x15:
-				ret = FLICK_MSG_SYSTEM_STATUS;
-				break;
-			case 0x83:
-				ret = FLICK_MSG_FW_VERSION_INFO;
-				break;
-			case 0x91:
-				ret = FLICK_MSG_SENSOR_DATA;
-				break;
-			default:
-				ret = FLICK_MSG_UNKNOWN;
-				break;
-		}
-
-		FLICK_TS_HIGH();
-	}
-
-	return ret;
-}
-// raz dwa trzy pierwszy test ~ MM
-void flick_reset(void)
-{
-	FLICK_RESET_LOW();
-	HAL_Delay(10);
-	FLICK_RESET_HIGH();
-	HAL_Delay(10);
-
-	//flick_msg_t msg_type = flick_receive();
-}
-
-void flick_set_param(uint16_t param_ID, uint32_t arg0, uint32_t arg1)
-{
-	uint8_t msg[16] = {0};
-
-	msg[0] = 0x10;
-	msg[3] = 0xA2;
-	msg[4] = param_ID & 0xFF;
-	msg[5] = param_ID >> 8;
-	msg[8] = arg0 & 0xFF;
-	msg[9] = (arg0>>8) & 0xFF;
-	msg[10] = (arg0>>16) & 0xFF;
-	msg[11] = (arg0>>24) & 0xFF;
-	msg[12] = arg1 & 0xFF;
-	msg[13] = (arg1>>8) & 0xFF;
-	msg[14] = (arg1>>16) & 0xFF;
-	msg[15] = (arg1>>24) & 0xFF;
-
-	HAL_I2C_Master_Transmit(hi2cflick, FLICK_ADDR, msg, 16, 10);
-}
-
-flick_data_t flick_poll_data(gest_touch_xyz_data_t* gest_touch_xyz, airwheel_data_t* airwheel)
-{
-	flick_data_t ret = FLICK_NO_DATA;
-
-	if (flick_receive() == FLICK_MSG_SENSOR_DATA)
-	{
-		uint16_t data_out_mask = (flick_payload[5] << 8) + flick_payload[4]; //strona 42 w dokumentacji
-		uint8_t sys_info = flick_payload[7];
-
-		uint8_t data_ptr = 8;
-
-		// check DSPStatus field
-		if (data_out_mask & (1<<0))
-		{
-			data_ptr += 2;
-		}
-
-		// check GestureInfo field
-		if (data_out_mask & (1<<1))
-		{
-			gest_touch_xyz->gesture = (flick_payload[3+data_ptr] << 24) +
-					(flick_payload[2+data_ptr] << 16) +
-					(flick_payload[1+data_ptr] << 8) +
-					flick_payload[data_ptr];
-
-			data_ptr += 4;
-			ret = FLICK_NEW_DATA;
-		}
-
-		// check TouchInfo field
-		if (data_out_mask & (1<<2))
-		{
-			gest_touch_xyz->touch = (flick_payload[3+data_ptr] << 24) +
-					(flick_payload[2+data_ptr] << 16) +
-					(flick_payload[1+data_ptr] << 8) +
-					flick_payload[data_ptr];
-
-			data_ptr += 4;
-			ret = FLICK_NEW_DATA;
-		}
-
-		// check AirWheelInfo field
-		if ((data_out_mask & (1<<3)) && (sys_info & (1<<1)))
-		{
-			airwheel->position = flick_payload[data_ptr] & 0x1F;
-			airwheel->count = flick_payload[data_ptr] >>5;
-			airwheel->new_data = FLICK_NEW_DATA;
-
-			data_ptr += 2;
-			ret = FLICK_NEW_DATA;
-		}
-
-		//check XYZPosition field
-		if ((data_out_mask & (1<<4))&&(sys_info & (1<<0)))
-		{
-			gest_touch_xyz->Z = (flick_payload[5+data_ptr] << 8) +
-					(flick_payload[4+data_ptr]);
-			gest_touch_xyz->Y = (flick_payload[3+data_ptr] << 8) +
-					(flick_payload[2+data_ptr]);
-			gest_touch_xyz->X = (flick_payload[1+data_ptr] << 8) +
-					(flick_payload[data_ptr]);
-
-
-			data_ptr += 6;
-			ret = FLICK_NEW_DATA;
-		}
-
-	}
-
-	return ret;
-}
-
-<<<<<<< HEAD
-void flick_gesture_set(void)
-{
-	//ustawienie odpowiednich parametrow do wlaczenia airwheela
-	flick_set_param(0x90, 0x20, 0x20);
-	//ustawienie odpowiednich parametrow do wlaczenia dotyku
-	flick_set_param(0x97, 0x08, 0x08);
-	//ustawienie odpowiednich parametrow do wlaczenia przesunięcia nad flickiem
-	flick_set_param(0x85, 0x66, 0x66);
-	//ustawiony został bit 1, 2, 5, 6. 37 strona w dokumentacji tlumaczy co oznaczaja odpowiednie bity
-}
-
-uint8_t old_angular_position = 0;
-uint8_t flick_airwheel_direction(airwheel_data_t airwheel)
-{
-	uint8_t gesture_rot_direction = 0;
-
-	//obrót w prawo zwraca 1 (za GUI)
-	if(airwheel.position>old_angular_position)
-		gesture_rot_direction=1;
-	//obrót w lewo zwraca
-	else if(airwheel.position<old_angular_position)
-		gesture_rot_direction=2;
-
-	old_angular_position=airwheel.position;
-	airwheel.new_data = FLICK_NO_DATA;
-	return gesture_rot_direction;
-}
-
-uint8_t flick_gesture_value(uint32_t gesture)
-{
-	uint8_t gesture_number = 0;
-	//West to East
-	if((gesture & 0xFF)==2)
-		gesture_number = 1;
-	//East to West
-	if ((gesture & 0xFF)==3)
-		gesture_number = 2;
-	//South to North
-	if ((gesture & 0xFF)==4)
-		gesture_number = 3;
-	//North to South
-	if ((gesture & 0xFF)==5)
-		gesture_number = 4;
-	return gesture_number;
-}
-uint8_t flick_touch_position (airwheel_data_t airwheel)
-{
-	uint8_t touch_q = 0;
-	if(airwheel.Z == 0)
-	{
-		if (airwheel.X < 32500 && airwheel.Y > 32500)
-			touch_q = 1;
-		if (airwheel.X > 32500 && airwheel.Y > 32500)
-			touch_q = 2;
-		if (airwheel.X < 32500 && airwheel.Y < 32500)
-			touch_q = 3;
-		if (airwheel.X > 32500 && airwheel.Y < 32500)
-			touch_q = 4;
-		}
-	return touch_q;
-=======
-
-/* funkcja sprawdzająca dotyk oraz część ćwiartki flicka w której doszło do dotknięcia,
- * zwracane są wartości konkretnej ćwiartki ekranu
- * podział :
- * 1 - lewy górny
- * 2 - prawy górny
- * 3 - lewy dolny
- * 4 - prawy dolny
- *
- * 0 - nie doszło do dotknięcia ekranu
-*/
-int  pozycja (  gest_touch_xyz_data_t* gest_touch_xyz)
-{ if((gest_touch_xyz->touch)&0x0210) //detekcja dotknięcia
-	{
-	if ((gest_touch_xyz->X < 32500) && (gest_touch_xyz->Y > 32500))
-	{return 1 ;
-		}
-	if ((gest_touch_xyz->X> 32500) && (gest_touch_xyz->Y > 32500))
-		{return 2 ;
-		}
-	if ((gest_touch_xyz->X < 32500) && (gest_touch_xyz->Y < 32500))
-		{return 3 ;
-		}
-	if ((gest_touch_xyz->X > 32500) && (gest_touch_xyz->Y < 32500))
-		{return 4 ;
-		}
-	}
-else return 0;
->>>>>>> ae05d6cc
-}
+/**
+  ******************************************************************************
+  * @file    flick.c
+  ******************************************************************************
+  * @attention
+  *
+  * Copyright (c) 2021 Mateusz Szumilas @ WUT Faculty of Mechatronics.<br>
+  * All rights reserved.
+  *
+  * This software component is licensed under BSD 3-Clause license,
+  * the "License"; You may not use this file except in compliance with the
+  * License. You may obtain a copy of the License at:
+  *                        opensource.org/licenses/BSD-3-Clause
+  *
+  ******************************************************************************
+  */
+
+#include "./Inc/flick.h"
+
+static uint8_t flick_payload[255];	/**< local buffer for reception of messages from the Flick board */
+
+/**
+ * @{
+ * Flick control signal handling
+ */
+#define FLICK_TS_LOW()      HAL_GPIO_WritePin(FLICK_TS_GPIO_PORT, FLICK_TS_PIN, GPIO_PIN_RESET)
+#define FLICK_TS_HIGH()     HAL_GPIO_WritePin(FLICK_TS_GPIO_PORT, FLICK_TS_PIN, GPIO_PIN_SET)
+#define FLICK_TS_GET()     	HAL_GPIO_ReadPin(FLICK_TS_GPIO_PORT, FLICK_TS_PIN)
+
+#define FLICK_RESET_LOW()      HAL_GPIO_WritePin(FLICK_RESET_GPIO_PORT, FLICK_RESET_PIN, GPIO_PIN_RESET)
+#define FLICK_RESET_HIGH()     HAL_GPIO_WritePin(FLICK_RESET_GPIO_PORT, FLICK_RESET_PIN, GPIO_PIN_SET)
+/**
+ * @}
+ */
+
+/**
+ * @brief This function checks the Flick board for data availability (TS line)
+ * and if available, receives it to the @b flick_payload buffer.
+ *
+ * @return Type of the message received
+ */
+flick_msg_t flick_receive(void)
+{
+	flick_msg_t ret = FLICK_MSG_NO_MSG;
+
+	// only if the TS is asserted by the MGC3X30
+	if (FLICK_TS_GET() == GPIO_PIN_RESET)
+	{
+		FLICK_TS_LOW();
+
+		// get header
+		HAL_I2C_Master_Receive(hi2cflick, FLICK_ADDR, flick_payload, 255, 10);
+
+		switch (flick_payload[3])
+		{
+			case 0x15:
+				ret = FLICK_MSG_SYSTEM_STATUS;
+				break;
+			case 0x83:
+				ret = FLICK_MSG_FW_VERSION_INFO;
+				break;
+			case 0x91:
+				ret = FLICK_MSG_SENSOR_DATA;
+				break;
+			default:
+				ret = FLICK_MSG_UNKNOWN;
+				break;
+		}
+
+		FLICK_TS_HIGH();
+	}
+
+	return ret;
+}
+// raz dwa trzy pierwszy test ~ MM
+void flick_reset(void)
+{
+	FLICK_RESET_LOW();
+	HAL_Delay(10);
+	FLICK_RESET_HIGH();
+	HAL_Delay(10);
+
+	//flick_msg_t msg_type = flick_receive();
+}
+
+void flick_set_param(uint16_t param_ID, uint32_t arg0, uint32_t arg1)
+{
+	uint8_t msg[16] = {0};
+
+	msg[0] = 0x10;
+	msg[3] = 0xA2;
+	msg[4] = param_ID & 0xFF;
+	msg[5] = param_ID >> 8;
+	msg[8] = arg0 & 0xFF;
+	msg[9] = (arg0>>8) & 0xFF;
+	msg[10] = (arg0>>16) & 0xFF;
+	msg[11] = (arg0>>24) & 0xFF;
+	msg[12] = arg1 & 0xFF;
+	msg[13] = (arg1>>8) & 0xFF;
+	msg[14] = (arg1>>16) & 0xFF;
+	msg[15] = (arg1>>24) & 0xFF;
+
+	HAL_I2C_Master_Transmit(hi2cflick, FLICK_ADDR, msg, 16, 10);
+}
+
+flick_data_t flick_poll_data(gest_touch_xyz_data_t* gest_touch_xyz, airwheel_data_t* airwheel)
+{
+	flick_data_t ret = FLICK_NO_DATA;
+
+	if (flick_receive() == FLICK_MSG_SENSOR_DATA)
+	{
+		uint16_t data_out_mask = (flick_payload[5] << 8) + flick_payload[4]; //strona 42 w dokumentacji
+		uint8_t sys_info = flick_payload[7];
+
+		uint8_t data_ptr = 8;
+
+		// check DSPStatus field
+		if (data_out_mask & (1<<0))
+		{
+			data_ptr += 2;
+		}
+
+		// check GestureInfo field
+		if (data_out_mask & (1<<1))
+		{
+			gest_touch_xyz->gesture = (flick_payload[3+data_ptr] << 24) +
+					(flick_payload[2+data_ptr] << 16) +
+					(flick_payload[1+data_ptr] << 8) +
+					flick_payload[data_ptr];
+
+			data_ptr += 4;
+			ret = FLICK_NEW_DATA;
+		}
+
+		// check TouchInfo field
+		if (data_out_mask & (1<<2))
+		{
+			gest_touch_xyz->touch = (flick_payload[3+data_ptr] << 24) +
+					(flick_payload[2+data_ptr] << 16) +
+					(flick_payload[1+data_ptr] << 8) +
+					flick_payload[data_ptr];
+
+			data_ptr += 4;
+			ret = FLICK_NEW_DATA;
+		}
+
+		// check AirWheelInfo field
+		if ((data_out_mask & (1<<3)) && (sys_info & (1<<1)))
+		{
+			airwheel->position = flick_payload[data_ptr] & 0x1F;
+			airwheel->count = flick_payload[data_ptr] >>5;
+			airwheel->new_data = FLICK_NEW_DATA;
+
+			data_ptr += 2;
+			ret = FLICK_NEW_DATA;
+		}
+
+		//check XYZPosition field
+		if ((data_out_mask & (1<<4))&&(sys_info & (1<<0)))
+		{
+			gest_touch_xyz->Z = (flick_payload[5+data_ptr] << 8) +
+					(flick_payload[4+data_ptr]);
+			gest_touch_xyz->Y = (flick_payload[3+data_ptr] << 8) +
+					(flick_payload[2+data_ptr]);
+			gest_touch_xyz->X = (flick_payload[1+data_ptr] << 8) +
+					(flick_payload[data_ptr]);
+
+
+			data_ptr += 6;
+			ret = FLICK_NEW_DATA;
+		}
+
+	}
+
+	return ret;
+}
+
+void flick_gesture_set(void)
+{
+	//ustawienie odpowiednich parametrow do wlaczenia airwheela
+	flick_set_param(0x90, 0x20, 0x20);
+	//ustawienie odpowiednich parametrow do wlaczenia dotyku
+	flick_set_param(0x97, 0x08, 0x08);
+	//ustawienie odpowiednich parametrow do wlaczenia przesunięcia nad flickiem
+	flick_set_param(0x85, 0x66, 0x66);
+	//ustawiony został bit 1, 2, 5, 6. 37 strona w dokumentacji tlumaczy co oznaczaja odpowiednie bity
+}
+
+uint8_t old_angular_position = 0;
+uint8_t flick_airwheel_direction(airwheel_data_t airwheel)
+{
+	uint8_t gesture_rot_direction = 0;
+
+	//obrót w prawo zwraca 1 (za GUI)
+	if(airwheel.position>old_angular_position)
+		gesture_rot_direction=1;
+	//obrót w lewo zwraca
+	else if(airwheel.position<old_angular_position)
+		gesture_rot_direction=2;
+
+	old_angular_position=airwheel.position;
+	airwheel.new_data = FLICK_NO_DATA;
+	return gesture_rot_direction;
+}
+
+uint8_t flick_gesture_value(uint32_t gesture)
+{
+	uint8_t gesture_number = 0;
+	//West to East
+	if((gesture & 0xFF)==2)
+		gesture_number = 1;
+	//East to West
+	if ((gesture & 0xFF)==3)
+		gesture_number = 2;
+	//South to North
+	if ((gesture & 0xFF)==4)
+		gesture_number = 3;
+	//North to South
+	if ((gesture & 0xFF)==5)
+		gesture_number = 4;
+	return gesture_number;
+}
+uint8_t flick_touch_position (airwheel_data_t airwheel)
+{
+	uint8_t touch_q = 0;
+	if(airwheel.Z == 0)
+	{
+		if (airwheel.X < 32500 && airwheel.Y > 32500)
+			touch_q = 1;
+		if (airwheel.X > 32500 && airwheel.Y > 32500)
+			touch_q = 2;
+		if (airwheel.X < 32500 && airwheel.Y < 32500)
+			touch_q = 3;
+		if (airwheel.X > 32500 && airwheel.Y < 32500)
+			touch_q = 4;
+		}
+	return touch_q;
+}